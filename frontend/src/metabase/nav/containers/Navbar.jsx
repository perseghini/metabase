import React, { Component } from 'react';
import PropTypes from "prop-types";
import cx from "classnames";

import { connect } from "react-redux";
import { push } from "react-router-redux";
import { Link } from "react-router";

import Icon from "metabase/components/Icon.jsx";
import LogoIcon from "metabase/components/LogoIcon.jsx";

import DashboardsDropdown from "metabase/nav/containers/DashboardsDropdown.jsx";
import ProfileLink from "metabase/nav/components/ProfileLink.jsx";

import * as Urls from "metabase/lib/urls";

import { getPath, getContext, getUser } from "../selectors";

const mapStateToProps = (state, props) => ({
    path:       getPath(state, props),
    context:    getContext(state, props),
    user:       getUser(state)
});

const mapDispatchToProps = {
    onChangeLocation: push
};

const AdminNavItem = ({ name, path, currentPath }) =>
    <li>
        <Link
            to={path}
            data-metabase-event={"Navbar;" + name}
            className={cx("NavItem py1 px2 no-decoration", {"is--selected": currentPath.startsWith(path) })}
        >
            {name}
        </Link>
    </li>

@connect(mapStateToProps, mapDispatchToProps)
export default class Navbar extends Component {
    static propTypes = {
        className: PropTypes.string,
        context: PropTypes.string.isRequired,
        path: PropTypes.string.isRequired,
        user: PropTypes.object
    };

    constructor(props, context) {
        super(props, context);

        this.styles = {
            navButton: {
                paddingLeft: "1.0rem",
                paddingRight: "1.0rem",
                paddingTop: "0.75rem",
                paddingBottom: "0.75rem"
            },

            newQuestion: {
                paddingLeft: "1.0rem",
                paddingRight: "1.0rem",
                paddingTop: "0.75rem",
                paddingBottom: "0.75rem",
            }
        };
    }

    isActive(path) {
        return this.props.path.startsWith(path);
    }

    renderAdminNav() {
        return (
            <nav className={cx("Nav AdminNav", this.props.className)}>
                <div className="wrapper flex align-center">
                    <div className="NavTitle flex align-center">
                        <Icon name={'gear'} className="AdminGear" size={22}></Icon>
                        <span className="NavItem-text ml1 hide sm-show text-bold">Metabase Admin Panel</span>
                    </div>

                    <ul className="sm-ml4 flex flex-full text-strong">
                        <AdminNavItem name="Settings"    path="/admin/settings"     currentPath={this.props.path} />
                        <AdminNavItem name="People"      path="/admin/people"       currentPath={this.props.path} />
                        <AdminNavItem name="Data Model"  path="/admin/datamodel"    currentPath={this.props.path} />
                        <AdminNavItem name="Databases"   path="/admin/databases"    currentPath={this.props.path} />
                        <AdminNavItem name="Permissions" path="/admin/permissions"  currentPath={this.props.path} />
                    </ul>

                    <ProfileLink {...this.props} />
                </div>
            </nav>
        );
    }

    renderEmptyNav() {
        return (
            <nav className={cx("Nav py2 sm-py1 xl-py3 relative", this.props.className)}>
                <ul className="wrapper flex align-center">
                    <li>
                        <Link to="/" data-metabase-event={"Navbar;Logo"} className="NavItem cursor-pointer flex align-center">
                            <LogoIcon className="text-brand my2"></LogoIcon>
                        </Link>
                    </li>
                </ul>
            </nav>
        );
    }

    renderMainNav() {
        return (
            <nav className={cx("Nav CheckBg CheckBg-offset relative bg-brand sm-py2 sm-py1 xl-py3", this.props.className)}>
                <ul className="ml2 sm-pl4 pr1 flex align-center">
                    <li>
                        <Link to="/" data-metabase-event={"Navbar;Logo"} className="NavItem cursor-pointer text-white flex align-center my1 transition-background p1">
                            <LogoIcon dark={true}></LogoIcon>
                        </Link>
                    </li>
                    <li className="pl3 hide sm-show">
                        <DashboardsDropdown {...this.props}>
                            <a
                                data-metabase-event={"Navbar;Dashboard Dropdown;Toggle"}
                                style={this.styles.navButton}
                                className={cx("NavDropdown-button NavItem text-white text-bold cursor-pointer px2 flex align-center transition-background", {
                                    "NavItem--selected": this.isActive("/dashboard/")
                                })}
                            >
                                <span className="NavDropdown-button-layer">
                                    Dashboards
                                    <Icon className="ml1" name={'chevrondown'} size={8}></Icon>
                                </span>
                            </a>
                        </DashboardsDropdown>
                    </li>
                    <li className="pl1 hide sm-show">
                        <Link to="/questions" data-metabase-event={"Navbar;Questions"} style={this.styles.navButton} className={cx("NavItem cursor-pointer text-white text-bold no-decoration flex align-center px2 transition-background")} activeClassName="NavItem--selected">Questions</Link>
                    </li>
                    <li className="pl1 hide sm-show">
                        <Link to="/pulse" data-metabase-event={"Navbar;Pulses"} style={this.styles.navButton} className={cx("NavItem cursor-pointer text-white text-bold no-decoration flex align-center px2 transition-background")} activeClassName="NavItem--selected">Pulses</Link>
                    </li>
                    <li className="pl1 hide sm-show">
                        <Link to="/reference/guide" data-metabase-event={"Navbar;DataReference"} style={this.styles.navButton} className={cx("NavItem cursor-pointer text-white text-bold no-decoration flex align-center px2 transition-background")} activeClassName="NavItem--selected">Data Reference</Link>
                    </li>
                    <li className="pl3 hide sm-show">
<<<<<<< HEAD
                        <Link to={Urls.newQuestion()} data-metabase-event={"Navbar;New Question"} style={this.styles.newQuestion} className="NavNewQuestion rounded inline-block bg-white text-brand text-bold cursor-pointer px2 no-decoration transition-all">
                            New
                            <span>Question</span>
=======
                        <Link to={Urls.question()} data-metabase-event={"Navbar;New Question"} style={this.styles.newQuestion} className="NavNewQuestion rounded inline-block bg-white text-brand text-bold cursor-pointer px2 no-decoration transition-all">
                            New <span>Question</span>
>>>>>>> 5778d5d9
                        </Link>
                    </li>
                    <li className="flex-align-right transition-background">
                        <div className="inline-block text-white"><ProfileLink {...this.props}></ProfileLink></div>
                    </li>
                </ul>
            </nav>
        );
    }

    render() {
        let { context, user } = this.props;

        if (!user) return null;

        switch (context) {
            case "admin": return this.renderAdminNav();
            case "auth": return null;
            case "none": return this.renderEmptyNav();
            case "setup": return null;
            default: return this.renderMainNav();
        }
    }
}<|MERGE_RESOLUTION|>--- conflicted
+++ resolved
@@ -142,14 +142,8 @@
                         <Link to="/reference/guide" data-metabase-event={"Navbar;DataReference"} style={this.styles.navButton} className={cx("NavItem cursor-pointer text-white text-bold no-decoration flex align-center px2 transition-background")} activeClassName="NavItem--selected">Data Reference</Link>
                     </li>
                     <li className="pl3 hide sm-show">
-<<<<<<< HEAD
                         <Link to={Urls.newQuestion()} data-metabase-event={"Navbar;New Question"} style={this.styles.newQuestion} className="NavNewQuestion rounded inline-block bg-white text-brand text-bold cursor-pointer px2 no-decoration transition-all">
-                            New
-                            <span>Question</span>
-=======
-                        <Link to={Urls.question()} data-metabase-event={"Navbar;New Question"} style={this.styles.newQuestion} className="NavNewQuestion rounded inline-block bg-white text-brand text-bold cursor-pointer px2 no-decoration transition-all">
                             New <span>Question</span>
->>>>>>> 5778d5d9
                         </Link>
                     </li>
                     <li className="flex-align-right transition-background">

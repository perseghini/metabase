/* @flow */

import React, { Component } from "react";

import cx from "classnames";
import styles from "./FunnelNormal.css";

import Ellipsified from "metabase/components/Ellipsified.jsx";
import { formatValue } from "metabase/lib/formatting";
import { getFriendlyName } from "metabase/visualizations/lib/utils";

import { normal } from "metabase/lib/colors";

const DEFAULT_COLORS = Object.values(normal);

<<<<<<< HEAD
import type { VisualizationProps, HoverData, HoverObject } from "metabase/visualizations";
=======
import type { VisualizationProps, HoverObject, ClickObject } from "metabase/meta/types/Visualization";
>>>>>>> 2c8cef56

type StepInfo = {
    value: number,
    graph: {
        startBottom: number,
        startTop: number,
        endBottom: number,
        endTop: number
    },
    hovered?: HoverObject,
    clicked?: ClickObject,
};

export default class Funnel extends Component<*, VisualizationProps, *> {
    render() {
        const { className, series, gridSize, hovered, onHoverChange, onVisualizationClick, visualizationIsClickable } = this.props;

        const dimensionIndex = 0;
        const metricIndex = 1;
        const cols = series[0].data.cols;
        // $FlowFixMe
        const rows = series.map(s => s.data.rows[0]);

        const funnelSmallSize = gridSize && (gridSize.width < 7 || gridSize.height <= 5);

        const formatDimension = (dimension, jsx = true) => formatValue(dimension, { column: cols[dimensionIndex], jsx, majorWidth: 0 })
        const formatMetric    =    (metric, jsx = true) => formatValue(metric, { column: cols[metricIndex], jsx, majorWidth: 0 , comma: true})
        const formatPercent   =               (percent) => `${(100 * percent).toFixed(2)} %`

        // Initial infos (required for step calculation)
        var infos: StepInfo[] = [{
            value: rows[0][metricIndex],
            graph: {
                startBottom: 0.0,
                startTop: 1.0,
                endBottom: 0.0,
                endTop: 1.0,
            }
        }];

        var remaining: number = rows[0][metricIndex];

        rows.map((row, rowIndex) => {
            remaining -= (infos[rowIndex].value - row[metricIndex]);

            infos[rowIndex + 1] = {
                value: row[metricIndex],

                graph: {
                    startBottom: infos[rowIndex].graph.endBottom,
                    startTop: infos[rowIndex].graph.endTop,
                    endTop: 0.5 + ((remaining / infos[0].value) / 2),
                    endBottom: 0.5 - ((remaining / infos[0].value) / 2),
                },

                hovered: {
                    index: rowIndex,
                    data: [
                        {
                            key: 'Step',
                            value: formatDimension(row[dimensionIndex]),
                        },
                        {
                            key: getFriendlyName(cols[metricIndex]),
                            value: formatMetric(row[metricIndex]),
                        },
                        {
                            key: 'Retained',
                            value: formatPercent(row[metricIndex] / infos[0].value),
                        },
                    ]
                },

                clicked: {
                    value: row[metricIndex],
                    column: cols[metricIndex],
                    dimensions: [{
                        value: row[dimensionIndex],
                        column: cols[dimensionIndex],
                    }]
                }
            };
        });

        // Remove initial setup
        infos = infos.slice(1);

        let initial = infos[0];

        const isClickable = visualizationIsClickable(infos[0].clicked);

        return (
            <div className={cx(className, styles.Funnel, 'flex', {
                [styles.Small]: funnelSmallSize,
                "p1": funnelSmallSize,
                "p2": !funnelSmallSize
            })}>
                <div className={cx(styles.FunnelStep, styles.Initial, 'flex flex-column')}>
                    <Ellipsified className={styles.Head}>{formatDimension(rows[0][dimensionIndex])}</Ellipsified>
                    <div className={styles.Start}>
                        <div className={styles.Title}>{formatMetric(rows[0][metricIndex])}</div>
                        <div className={styles.Subtitle}>{getFriendlyName(cols[dimensionIndex])}</div>
                    </div>
                    {/* This part of code in used only to share height between .Start and .Graph columns. */}
                    <div className={styles.Infos}>
                        <div className={styles.Title}>&nbsp;</div>
                        <div className={styles.Subtitle}>&nbsp;</div>
                    </div>
                </div>
                {infos.slice(1).map((info, index) =>
                    <div key={index} className={cx(styles.FunnelStep, 'flex flex-column')}>
                        <Ellipsified className={styles.Head}>{formatDimension(rows[index + 1][dimensionIndex])}</Ellipsified>
                        <GraphSection
<<<<<<< HEAD
=======
                            className={cx({ "cursor-pointer": isClickable })}
>>>>>>> 2c8cef56
                            index={index}
                            info={info}
                            infos={infos}
                            hovered={hovered}
                            onHoverChange={onHoverChange}
<<<<<<< HEAD
=======
                            onVisualizationClick={isClickable ? onVisualizationClick : null}
>>>>>>> 2c8cef56
                        />
                        <div className={styles.Infos}>
                            <div className={styles.Title}>{formatPercent(info.value / initial.value)}</div>
                            <div className={styles.Subtitle}>{formatMetric(rows[index + 1][metricIndex])}</div>
                        </div>
                    </div>
                )}
            </div>
        );
    }
}
const GraphSection = (
    {
        index,
        info,
        infos,
        hovered,
<<<<<<< HEAD
        onHoverChange
    }: {
=======
        onHoverChange,
        onVisualizationClick,
        className,
    }: {
        className?: string,
>>>>>>> 2c8cef56
        index: number,
        info: StepInfo,
        infos: StepInfo[],
        hovered: ?HoverObject,
<<<<<<< HEAD
=======
        onVisualizationClick: ?((clicked: ?ClickObject) => void),
>>>>>>> 2c8cef56
        onHoverChange: (hovered: ?HoverObject) => void
    }
) => {
    return (
        <svg
<<<<<<< HEAD
            className={styles.Graph}
            onMouseMove={event => onHoverChange({
                index: index,
                event: event.nativeEvent,
                data: info.tooltip
            })}
            onMouseLeave={() => onHoverChange(null)}
=======
            className={cx(className, styles.Graph)}
            onMouseMove={e => {
                if (onHoverChange && info.hovered) {
                    onHoverChange({
                        ...info.hovered,
                        event: e.nativeEvent
                    })
                }
            }}
            onMouseLeave={() => onHoverChange && onHoverChange(null)}
            onClick={e => {
                if (onVisualizationClick && info.clicked) {
                    onVisualizationClick({
                        ...info.clicked,
                        event: e.nativeEvent
                    })
                }
            }}
>>>>>>> 2c8cef56
            viewBox="0 0 1 1"
            preserveAspectRatio="none"
        >
            <polygon
                opacity={1 - index * (0.9 / (infos.length + 1))}
                fill={DEFAULT_COLORS[0]}
                points={
                    `0 ${info.graph.startBottom}, 0 ${info.graph.startTop}, 1 ${info.graph.endTop}, 1 ${info.graph.endBottom}`
                }
            />
        </svg>
    );
};<|MERGE_RESOLUTION|>--- conflicted
+++ resolved
@@ -13,11 +13,7 @@
 
 const DEFAULT_COLORS = Object.values(normal);
 
-<<<<<<< HEAD
-import type { VisualizationProps, HoverData, HoverObject } from "metabase/visualizations";
-=======
 import type { VisualizationProps, HoverObject, ClickObject } from "metabase/meta/types/Visualization";
->>>>>>> 2c8cef56
 
 type StepInfo = {
     value: number,
@@ -131,19 +127,13 @@
                     <div key={index} className={cx(styles.FunnelStep, 'flex flex-column')}>
                         <Ellipsified className={styles.Head}>{formatDimension(rows[index + 1][dimensionIndex])}</Ellipsified>
                         <GraphSection
-<<<<<<< HEAD
-=======
                             className={cx({ "cursor-pointer": isClickable })}
->>>>>>> 2c8cef56
                             index={index}
                             info={info}
                             infos={infos}
                             hovered={hovered}
                             onHoverChange={onHoverChange}
-<<<<<<< HEAD
-=======
                             onVisualizationClick={isClickable ? onVisualizationClick : null}
->>>>>>> 2c8cef56
                         />
                         <div className={styles.Infos}>
                             <div className={styles.Title}>{formatPercent(info.value / initial.value)}</div>
@@ -161,38 +151,21 @@
         info,
         infos,
         hovered,
-<<<<<<< HEAD
-        onHoverChange
-    }: {
-=======
         onHoverChange,
         onVisualizationClick,
         className,
     }: {
         className?: string,
->>>>>>> 2c8cef56
         index: number,
         info: StepInfo,
         infos: StepInfo[],
         hovered: ?HoverObject,
-<<<<<<< HEAD
-=======
         onVisualizationClick: ?((clicked: ?ClickObject) => void),
->>>>>>> 2c8cef56
         onHoverChange: (hovered: ?HoverObject) => void
     }
 ) => {
     return (
         <svg
-<<<<<<< HEAD
-            className={styles.Graph}
-            onMouseMove={event => onHoverChange({
-                index: index,
-                event: event.nativeEvent,
-                data: info.tooltip
-            })}
-            onMouseLeave={() => onHoverChange(null)}
-=======
             className={cx(className, styles.Graph)}
             onMouseMove={e => {
                 if (onHoverChange && info.hovered) {
@@ -211,7 +184,6 @@
                     })
                 }
             }}
->>>>>>> 2c8cef56
             viewBox="0 0 1 1"
             preserveAspectRatio="none"
         >
